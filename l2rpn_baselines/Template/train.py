<<<<<<< HEAD
# Copyright (c) 2020, RTE (https://www.rte-france.com)
# See AUTHORS.txt
# This Source Code Form is subject to the terms of the Mozilla Public License, version 2.0.
# If a copy of the Mozilla Public License, version 2.0 was not distributed with this file,
# you can obtain one at http://mozilla.org/MPL/2.0/.
# SPDX-License-Identifier: MPL-2.0
# This file is part of L2RPN Baselines, L2RPN Baselines a repository to host baselines for l2rpn competitions.

from l2rpn_baselines.Template.TemplateBaseline import TemplateBaseline
=======
#!/usr/bin/env python3
>>>>>>> 96954253

from l2rpn_baselines.Template.Template import Template

def train(env,
          name="Template",
          iterations=1,
          save_path=None,
          load_path=None,
          **kwargs):
    """
    This an example function to train a baseline.

    In order to be valid, if you chose (which is recommended) to provide a training script to help other retrain your
    baseline in different environments, or for longer period of time etc. This script should be contain the "train"
    function with at least the following arguments.

    Parameters
    ----------
    env: :class:`grid2op.Environment.Environment`
        The environmnent on which the baseline will be trained

    name: ``str``
        Fancy name you give to this baseline.

    iterations: ``int``
        Number of training iterations to perform

    save_path: ``str``
        The path where the baseline will be saved at the end of the training procedure.

    load_path: ``str``
        Path where to look for reloading the model. Use ``None`` if no model should be loaded.

    kwargs:
        Other key-word arguments that you might use for training.

    """

    baseline = Template(env.action_space,
                        env.observation_space,
                        name=name)

    if load_path is not None:
        baseline.load(load_path)

    baseline.train(env, iterations, save_path)
    # as in our example (and in our explanation) we recommend to save the mode regurlarly in the "train" function
    # it is not necessary to save it again here. But if you chose not to follow these advice, it is more than
    # recommended to save the "baseline" at the end of this function with:
    # baseline.save(path_save)


if __name__ == "__main__":
    """
    This is a possible implementation of the train script.
    """
    import grid2op
    from l2rpn_baselines.utils import cli_train
    args_cli = cli_train().parse_args()
    env = grid2op.make()
    train(env=env,
          name=args_cli.name,
          iterations=args_cli.num_train_steps,
          save_path=args_cli.save_path,
          load_path=args_cli.load_path)<|MERGE_RESOLUTION|>--- conflicted
+++ resolved
@@ -1,4 +1,5 @@
-<<<<<<< HEAD
+#!/usr/bin/env python3
+
 # Copyright (c) 2020, RTE (https://www.rte-france.com)
 # See AUTHORS.txt
 # This Source Code Form is subject to the terms of the Mozilla Public License, version 2.0.
@@ -7,12 +8,9 @@
 # SPDX-License-Identifier: MPL-2.0
 # This file is part of L2RPN Baselines, L2RPN Baselines a repository to host baselines for l2rpn competitions.
 
-from l2rpn_baselines.Template.TemplateBaseline import TemplateBaseline
-=======
-#!/usr/bin/env python3
->>>>>>> 96954253
 
 from l2rpn_baselines.Template.Template import Template
+
 
 def train(env,
           name="Template",
