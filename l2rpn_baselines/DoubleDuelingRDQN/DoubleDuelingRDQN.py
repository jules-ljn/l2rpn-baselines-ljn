<<<<<<< HEAD
# Copyright (c) 2020, RTE (https://www.rte-france.com)
# See AUTHORS.txt
# This Source Code Form is subject to the terms of the Mozilla Public License, version 2.0.
# If a copy of the Mozilla Public License, version 2.0 was not distributed with this file,
# you can obtain one at http://mozilla.org/MPL/2.0/.
# SPDX-License-Identifier: MPL-2.0
# This file is part of L2RPN Baselines, L2RPN Baselines a repository to host baselines for l2rpn competitions.

import numpy as np
import tensorflow as tf
import tensorflow.keras as tfk
import tensorflow.keras.optimizers as tfko
import tensorflow.keras.layers as tfkl
import tensorflow.keras.activations as tfka

class DoubleDuelingRDQN(object):
=======
import os
import json
import copy
import numpy as np
import tensorflow as tf

from grid2op.Parameters import Parameters
from grid2op.Agent import AgentWithConverter
from grid2op.Converter import IdToAct

from l2rpn_baselines.DoubleDuelingRDQN.ExperienceBuffer import ExperienceBuffer
from l2rpn_baselines.DoubleDuelingRDQN.DoubleDuelingRDQN_NN import DoubleDuelingRDQN_NN

INITIAL_EPSILON = 0.99
FINAL_EPSILON = 0.0
DECAY_EPSILON = 1024*32
STEP_EPSILON = (INITIAL_EPSILON-FINAL_EPSILON)/DECAY_EPSILON
DISCOUNT_FACTOR = 0.9999
REPLAY_BUFFER_SIZE = 1024*4
UPDATE_FREQ = 64
UPDATE_TARGET_HARD_FREQ = 5
UPDATE_TARGET_SOFT_TAU = 0.01

class DoubleDuelingRDQN(AgentWithConverter):
>>>>>>> 96954253
    def __init__(self,
                 observation_space,
                 action_space,
                 name=__name__,
                 trace_length=1,
                 batch_size=1,
                 is_training=False,
                 lr=1e-5):
        # Call parent constructor
        AgentWithConverter.__init__(self, action_space,
                                    action_space_converter=IdToAct)

        # Store constructor params
        self.observation_space = observation_space
        self.name = name
        self.trace_length = trace_length
        self.batch_size = batch_size
        self.is_training = is_training
        self.lr = lr
        
        # Declare required vars
        self.Qmain = None
        self.obs = None
        self.state = []
        self.mem_state = None
        self.carry_state = None

        # Declare training vars
        self.exp_buffer = None
        self.done = False
        self.epoch_rewards = None
        self.epoch_alive = None
        self.Qtarget = None

        # Compute dimensions from intial state
        self.observation_size = self.observation_space.size_obs()
        self.action_size = self.action_space.size()

        # Load network graph
        self.Qmain = DoubleDuelingRDQN_NN(self.action_size,
                                          self.observation_size,
                                          learning_rate = self.lr)
        # Setup training vars if needed
        if self.is_training:
            self._init_training()


    def _init_training(self):
        self.exp_buffer = ExperienceBuffer(REPLAY_BUFFER_SIZE, self.batch_size, self.trace_length)
        self.done = True
        self.epoch_rewards = []
        self.epoch_alive = []
        self.Qtarget = DoubleDuelingRDQN_NN(self.action_size,
                                            self.observation_size,
                                            learning_rate = self.lr)

    def _reset_state(self, current_obs):
        # Initial state
        self.obs = current_obs
        self.state = self.convert_obs(self.obs)
        self.done = False
        self.mem_state = np.zeros(self.Qmain.h_size)
        self.carry_state = np.zeros(self.Qmain.h_size)

    def _register_experience(self, episode_exp, episode):
        missing_obs = self.trace_length - len(episode_exp)

        if missing_obs > 0: # We are missing exp to make a trace
            exp = episode_exp[0] # Use inital state to fill out
            for missing in range(missing_obs):
                # Use do_nothing action at index 0
                self.exp_buffer.add(exp[0], 0, exp[2], exp[3], exp[4], episode)

        # Register the actual experience
        for exp in episode_exp:
            self.exp_buffer.add(exp[0], exp[1], exp[2], exp[3], exp[4], episode)

    def _save_hyperparameters(self, logpath, env, steps):
        r_instance = env.reward_helper.template_reward
        hp = {
            "lr": self.lr,
            "batch_size": self.batch_size,
            "trace_len": self.trace_length,
            "e_start": INITIAL_EPSILON,
            "e_end": FINAL_EPSILON,
            "e_decay": DECAY_EPSILON,
            "discount": DISCOUNT_FACTOR,
            "buffer_size": REPLAY_BUFFER_SIZE,
            "update_freq": UPDATE_FREQ,
            "update_hard": UPDATE_TARGET_HARD_FREQ,
            "update_soft": UPDATE_TARGET_SOFT_TAU,
            "reward": dict(r_instance)
        }
        hp_filename = "{}-hypers.json".format(self.name)
        hp_path = os.path.join(logpath, hp_filename)
        with open(hp_path, 'w') as fp:
            json.dump(hp, fp=fp, indent=2)

    ## Agent Interface
    def convert_obs(self, observation):
        # Made a custom version to normalize per attribute
        #return observation.to_vect()
        li_vect=  []
        for el in observation.attr_list_vect:
            v = observation._get_array_from_attr_name(el).astype(np.float)
            v_fix = np.nan_to_num(v)
            v_norm = np.linalg.norm(v_fix)
            if v_norm > 1e4:
                v_res = (v_fix / v_norm) * 10.0
            else:
                v_res = v_fix
            li_vect.append(v_res)
        return np.concatenate(li_vect)

    def convert_act(self, action):
        return super().convert_act(action)

    def reset(self, observation):
        self._reset_state(observation)

    def my_act(self, state, reward, done=False):
        data_input = np.array(state)
        data_input.reshape(1, 1, self.observation_size)
        a, _, m, c = self.Qmain.predict_move(data_input, self.mem_state, self.carry_state)
        self.mem_state = m
        self.carry_state = c

        return a
    
    def load(self, path):
        self.Qmain.load_network(path)
        if self.is_training:
            self.Qmain.update_target_hard(self.Qtarget.model)

    def save(self, path):
        self.Qmain.save_network(path)

    ## Training Procedure
    def train(self, env,
              iterations,
              save_path,
              num_pre_training_steps = 0,
              logdir = "logs"):

        # Loop vars
        num_training_steps = iterations
        num_steps = num_pre_training_steps + num_training_steps
        step = 0
        epsilon = INITIAL_EPSILON
        alive_steps = 0
        total_reward = 0
        episode = 0
        episode_exp = []

        # Create file system related vars
        logpath = os.path.join(logdir, self.name)
        os.makedirs(save_path, exist_ok=True)
        modelpath = os.path.join(save_path, self.name + ".h5")
        self.tf_writer = tf.summary.create_file_writer(logpath, name=self.name)
        self._save_hyperparameters(save_path, env, num_steps)
        
        # Training loop
        self._reset_state(env.current_obs)
        while step < num_steps:
            # New episode
            if self.done:
                new_obs = env.reset() # This shouldn't raise
                self._reset_state(new_obs)
                # Push current episode experience to experience buffer
                self._register_experience(episode_exp, episode)
                # Reset current episode experience
                episode += 1
                episode_exp = []

            if step % 1000 == 0:
                print("Step [{}] -- Dropout [{}]".format(step, epsilon))

            # Choose an action
            if step <= num_pre_training_steps:
                a, m, c = self.Qmain.random_move(self.state, self.mem_state, self.carry_state)
            else:
                a, _, m, c = self.Qmain.bayesian_move(self.state, self.mem_state, self.carry_state, epsilon)

            # Update LSTM state
            self.mem_state = m
            self.carry_state = c

            # Convert it to a valid action
            act = self.convert_act(a)
            # Execute action
            new_obs, reward, self.done, info = env.step(act)
            new_state = self.convert_obs(new_obs)
            
            # Save to current episode experience
            episode_exp.append((self.state, a, reward, self.done, new_state))

            # Train when pre-training is over
            if step > num_pre_training_steps:
                # Slowly decay dropout rate
                if epsilon > FINAL_EPSILON:
                    epsilon -= STEP_EPSILON
                if epsilon < FINAL_EPSILON:
                    epsilon = FINAL_EPSILON

                # Perform training at given frequency
                if step % UPDATE_FREQ == 0 and self.exp_buffer.can_sample():
                    # Sample from experience buffer
                    batch = self.exp_buffer.sample()
                    # Perform training
                    training_step = step - num_pre_training_steps
                    self._batch_train(batch, training_step)
                    # Update target network towards primary network
                    self.Qmain.update_target_soft(self.Qtarget.model, tau=UPDATE_TARGET_SOFT_TAU)

                # Every UPDATE_TARGET_HARD_FREQ trainings, update target completely
                if step % (UPDATE_FREQ * UPDATE_TARGET_HARD_FREQ) == 0:
                    self.Qmain.update_target_hard(self.Qtarget.model)

            total_reward += reward
            if self.done:
                self.epoch_rewards.append(total_reward)
                self.epoch_alive.append(alive_steps)
                print("Survived [{}] steps".format(alive_steps))
                print("Total reward [{}]".format(total_reward))
                alive_steps = 0
                total_reward = 0
            else:
                alive_steps += 1
            
            # Save the network every 1000 iterations
            if step > 0 and step % 1000 == 0:
                self.save(modelpath)

            # Iterate to next loop
            step += 1
            self.obs = new_obs
            self.state = new_state

        # Save model after all steps
        self.save(modelpath)

    def _batch_train(self, batch, step):
        """Trains network to fit given parameters"""
        Q = np.zeros((self.batch_size, self.action_size))
        batch_mem = np.zeros((self.batch_size, self.Qmain.h_size))
        batch_carry = np.zeros((self.batch_size, self.Qmain.h_size))

        input_size = self.observation_size
        m_data = np.vstack(batch[:, 0])
        m_data = m_data.reshape(self.batch_size, self.trace_length, input_size)
        t_data = np.vstack(batch[:, 4])
        t_data = t_data.reshape(self.batch_size, self.trace_length, input_size)
        q_input = [copy.deepcopy(batch_mem), copy.deepcopy(batch_carry), copy.deepcopy(m_data)]
        q1_input = [copy.deepcopy(batch_mem), copy.deepcopy(batch_carry), copy.deepcopy(t_data)]
        q2_input = [copy.deepcopy(batch_mem), copy.deepcopy(batch_carry), copy.deepcopy(t_data)]

        # Batch predict
        self.Qmain.trace_length.assign(self.trace_length)
        self.Qmain.dropout_rate.assign(0.0)
        self.Qtarget.trace_length.assign(self.trace_length)
        self.Qtarget.dropout_rate.assign(0.0)

        Q, _, _ = self.Qmain.model.predict(q_input, batch_size = self.batch_size)
        Q1, _, _ = self.Qmain.model.predict(q1_input, batch_size = self.batch_size)
        Q2, _, _ = self.Qtarget.model.predict(q2_input, batch_size = self.batch_size)

        # Compute batch Double Q update to Qtarget
        for i in range(self.batch_size):
            idx = i * (self.trace_length - 1)
            doubleQ = Q2[i, np.argmax(Q1[i])]
            a = batch[idx][1]
            r = batch[idx][2]
            d = batch[idx][3]
            Q[i, a] = r
            if d == False:
                Q[i, a] += DISCOUNT_FACTOR * doubleQ

        # Batch train
        batch_x = [batch_mem, batch_carry, m_data]
        batch_y = [Q, batch_mem, batch_carry]
        loss = self.Qmain.model.train_on_batch(batch_x, batch_y)
        loss = loss[0]

        # Log some useful metrics
        print("loss =", loss)
        with self.tf_writer.as_default():
            mean_reward = np.mean(self.epoch_rewards)
            mean_alive = np.mean(self.epoch_alive)
            if len(self.epoch_rewards) >= 100:
                mean_reward_100 = np.mean(self.epoch_rewards[-100:])
                mean_alive_100 = np.mean(self.epoch_alive[-100:])
            else:
                mean_reward_100 = mean_reward
                mean_alive_100 = mean_alive
            tf.summary.scalar("mean_reward", mean_reward, step)
            tf.summary.scalar("mean_alive", mean_alive, step)
            tf.summary.scalar("mean_reward_100", mean_reward_100, step)
            tf.summary.scalar("mean_alive_100", mean_alive_100, step)
            tf.summary.scalar("loss", loss, step)<|MERGE_RESOLUTION|>--- conflicted
+++ resolved
@@ -1,4 +1,3 @@
-<<<<<<< HEAD
 # Copyright (c) 2020, RTE (https://www.rte-france.com)
 # See AUTHORS.txt
 # This Source Code Form is subject to the terms of the Mozilla Public License, version 2.0.
@@ -7,15 +6,6 @@
 # SPDX-License-Identifier: MPL-2.0
 # This file is part of L2RPN Baselines, L2RPN Baselines a repository to host baselines for l2rpn competitions.
 
-import numpy as np
-import tensorflow as tf
-import tensorflow.keras as tfk
-import tensorflow.keras.optimizers as tfko
-import tensorflow.keras.layers as tfkl
-import tensorflow.keras.activations as tfka
-
-class DoubleDuelingRDQN(object):
-=======
 import os
 import json
 import copy
@@ -40,7 +30,6 @@
 UPDATE_TARGET_SOFT_TAU = 0.01
 
 class DoubleDuelingRDQN(AgentWithConverter):
->>>>>>> 96954253
     def __init__(self,
                  observation_space,
                  action_space,
