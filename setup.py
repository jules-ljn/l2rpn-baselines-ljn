--- conflicted
+++ resolved
@@ -23,17 +23,15 @@
 }
 
 setup(name='l2rpn_baselines',
-<<<<<<< HEAD
-      version='0.1.0',
-      description='L2RPN baselines repository',
-=======
       version='0.1.1',
-      description='L2RPN Baselines a repository to host baselines for l2rpn competitions.',
-      long_description='This repository aims at facilitating the use of state of the art algorithm in coming from the '
-                       'reinforcement learning community or the power system community in the l2rpn competitions. It '
-                       'also provides some usefull function to make life or participants to the l2rpn competitions '
-                       'easier.',
->>>>>>> d5975097
+      description='L2RPN Baselines a repository to host ' \
+      'baselines for l2rpn competitions.',
+      long_description='This repository aims at facilitating ' \
+      'the use of state of the art algorithm in coming from the ' \
+      'reinforcement learning community or the power system ' \
+      'community in the l2rpn competitions. It  also provides ' \
+      'some usefull function to make life or participants to the ' \
+      'l2rpn competitions easier.',
       classifiers=[
           'Development Status :: 4 - Beta',
           'Programming Language :: Python :: 3.6',
